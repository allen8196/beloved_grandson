--- conflicted
+++ resolved
@@ -382,13 +382,8 @@
                 'duration_ms': 3000
             }
         
-<<<<<<< HEAD
-        # 生成AI語音的訪問URL（預簽名 GET），回傳給前端直接播放
-        tts_bucket = current_app.config.get('TTS_BUCKET', 'audio-bucket')
-=======
         # 生成AI語音的訪問URL
         tts_bucket = current_app.config.get('MINIO_BUCKET_NAME', 'audio-bucket')
->>>>>>> d9097e0c
         ai_audio_object = chat_data.get('ai_audio_object')
         
         if ai_audio_object:
